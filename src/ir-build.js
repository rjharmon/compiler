//@ts-check
// IR AST build functions

import {
    assert,
    assertDefined
 } from "./utils.js";

import {
    BoolLiteral,
    ByteArrayLiteral,
    IntLiteral,
    StringLiteral,
    Token,
    Word
} from "./tokens.js";

import {
	UplcData
} from "./uplc-data.js";

import {
    UplcBool,
    UplcByteArray,
	UplcDataValue,
    UplcInt,
    UplcString,
    UplcUnit
} from "./uplc-ast.js";

import {
	IRScope,
	IRVariable
} from "./ir-context.js";

/**
 * @typedef {import("./ir-ast.js").IRExpr} IRExpr
 */

import {
    IRFuncExpr,
	IRCallExpr,
	IRErrorExpr,
    IRLiteralExpr,
<<<<<<< HEAD
    IRNameExpr,
    IRUserCallExpr
=======
    IRNameExpr
>>>>>>> d204f972
} from "./ir-ast.js";

/**
 * @internal
 */
class IRExprTagger {
	#tag;

	constructor() {
		this.#tag = 0;
	}

	genTag() {
		this.#tag += 1;

		return this.#tag;
	}
}

/**
 * Build an Intermediate Representation expression
 * @param {Token[]} ts 
 * @param {IRExprTagger | null} funcTagger // each IRFuncExpr needs a unique tag, so that hashing different IRFuncExprs with the same args and bodies leads to a different hash
 * @returns {IRExpr}
 * @internal
 */
<<<<<<< HEAD
export function buildIRExpr(ts) {
=======
export function buildIRExpr(ts, funcTagger = null) {
>>>>>>> d204f972
	/** @type {null | IRExpr} */
	let expr = null;

	if (funcTagger === null) {
		funcTagger = new IRExprTagger();
	}

	while (ts.length > 0) {
		let t = ts.shift();

		if (t === undefined) {
			throw new Error("unexpected: no tokens");
		} else {
			if (t.isGroup("(") && ts.length > 0 && ts[0].isSymbol("->")) {
<<<<<<< HEAD
				assert(expr === null, "should be preceded by expr (" + expr?.toString() + ")");
=======
				assert(expr === null, "shouldn't be preceded by an expr");
>>>>>>> d204f972

				ts.unshift(t);

				expr = buildIRFuncExpr(ts, funcTagger);
			} else if (t.isGroup("(")) {
				let group = assertDefined(t.assertGroup(), "should be a group");

				if (expr === null) {
					if (group.fields.length == 1) {
						expr = buildIRExpr(group.fields[0], funcTagger)
					} else if (group.fields.length == 0) {
						expr = new IRLiteralExpr(new UplcUnit(t.site));
					} else {
						group.syntaxError("unexpected parentheses with multiple fields");
					}
				} else {
					let args = [];
					for (let f of group.fields) {
						args.push(buildIRExpr(f, funcTagger));
					}

					expr = new IRCallExpr(t.site, expr, args);
				}
			} else if (t.isSymbol("-")) {
				// only makes sense next to IntegerLiterals
				let int = assertDefined(ts.shift(), "expected digit after '-'");
				if (int instanceof IntLiteral) {
					expr = new IRLiteralExpr(new UplcInt(int.site, int.value * (-1n)));
				} else {
					throw int.site.typeError(`expected literal int, got ${int}`);
				}
			} else if (t instanceof BoolLiteral) {
				assert(expr === null);
				expr = new IRLiteralExpr(new UplcBool(t.site, t.value));
			} else if (t instanceof IntLiteral) {
				assert(expr === null);
				expr = new IRLiteralExpr(new UplcInt(t.site, t.value));
			} else if (t instanceof ByteArrayLiteral) {
				assert(expr === null);
				if (t.bytes.length == 0 && ts[0] != undefined && ts[0] instanceof ByteArrayLiteral) {
					// literal data is ##<...>
					const next = assertDefined(ts.shift(), "expected hexadecimal bytestring after '##'");

					if (next instanceof ByteArrayLiteral) {
						expr = new IRLiteralExpr(new UplcDataValue(next.site, UplcData.fromCbor(next.bytes)));
					} else {
						throw new Error("unexpected token after '##'");
					}
				} else {
					expr = new IRLiteralExpr(new UplcByteArray(t.site, t.bytes));
				}
			} else if (t instanceof StringLiteral) {
				assert(expr === null);
				expr = new IRLiteralExpr(new UplcString(t.site, t.value));
			} else if (t.isWord("error")) {
				assert(expr === null, "unexpected expr before 'error'");

				let maybeGroup = ts.shift();
				if (maybeGroup === undefined) {
					throw t.site.syntaxError("expected parens after error");
				} else {
					assertDefined(maybeGroup.assertGroup("(", 0), "expected empty parens after 'error'");
					
					expr = new IRErrorExpr(t.site, "");
				}
			} else if (t.isWord()) {
				const w = assertDefined(t.assertWord(), "expected word");

				if (expr !== null) {
					throw new Error(`unexpected expr '${expr.toString()}' before word '${w.value}'`);
				}

				expr = new IRNameExpr(w);
			} else {
				throw new Error("unhandled untyped token " + t.toString());
			}
		}
	}

	if (expr === null) {
		throw new Error("expr is null");
	} else {
		return expr;
	}
}

/**
 * Build an IR function expression
 * @param {Token[]} ts 
 * @param {IRExprTagger} funcTagger
 * @returns {IRFuncExpr}
 */
function buildIRFuncExpr(ts, funcTagger) {
	let maybeParens = ts.shift();
	if (maybeParens === undefined) {
		throw new Error("empty func expr");
	} else {
		let parens = assertDefined(maybeParens.assertGroup("("));

		assertDefined(ts.shift()).assertSymbol("->");
		let braces = assertDefined(assertDefined(ts.shift()).assertGroup("{"));

		/**
		 * @type {Word[]}
		 */
		let argNames = [];

		for (let f of parens.fields) {
			assert(f.length == 1, "expected single word per arg");
			argNames.push(assertDefined(f[0].assertWord()));
		}

		if (braces.fields.length > 1) {
			throw braces.syntaxError("unexpected comma in function body")
		} else if (braces.fields.length == 0) {
			throw braces.syntaxError("empty function body")
		}

		let bodyExpr = buildIRExpr(braces.fields[0], funcTagger);

		return new IRFuncExpr(parens.site, argNames.map(a => new IRVariable(a)), bodyExpr, funcTagger.genTag());
	}
}<|MERGE_RESOLUTION|>--- conflicted
+++ resolved
@@ -42,12 +42,7 @@
 	IRCallExpr,
 	IRErrorExpr,
     IRLiteralExpr,
-<<<<<<< HEAD
-    IRNameExpr,
-    IRUserCallExpr
-=======
     IRNameExpr
->>>>>>> d204f972
 } from "./ir-ast.js";
 
 /**
@@ -74,11 +69,7 @@
  * @returns {IRExpr}
  * @internal
  */
-<<<<<<< HEAD
-export function buildIRExpr(ts) {
-=======
 export function buildIRExpr(ts, funcTagger = null) {
->>>>>>> d204f972
 	/** @type {null | IRExpr} */
 	let expr = null;
 
@@ -93,11 +84,7 @@
 			throw new Error("unexpected: no tokens");
 		} else {
 			if (t.isGroup("(") && ts.length > 0 && ts[0].isSymbol("->")) {
-<<<<<<< HEAD
-				assert(expr === null, "should be preceded by expr (" + expr?.toString() + ")");
-=======
 				assert(expr === null, "shouldn't be preceded by an expr");
->>>>>>> d204f972
 
 				ts.unshift(t);
 
