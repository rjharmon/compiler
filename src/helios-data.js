--- conflicted
+++ resolved
@@ -379,11 +379,7 @@
 
     /**
      * @package
-<<<<<<< HEAD
      * @param {BoolProps} props 
-=======
-     * @param {boolean | string} rawValue
->>>>>>> 2c0b0c90
      * @returns {boolean}
      */
     static cleanConstructorArg(props) {
@@ -403,11 +399,7 @@
     }
 
     /**
-<<<<<<< HEAD
      * @param {ExpandAlias<BoolProps>} props 
-=======
-     * @param {boolean | string} rawValue
->>>>>>> 2c0b0c90
      */
     constructor(props) {
         super();
@@ -478,11 +470,7 @@
     #value;
 
     /**
-<<<<<<< HEAD
      * @param {ExpandAlias<HStringProps>} props 
-=======
-     * @param {string} value
->>>>>>> 2c0b0c90
      */
     constructor(props) {
         super();
@@ -545,11 +533,7 @@
 
     /**
      * @package
-<<<<<<< HEAD
      * @param {ByteArrayProps} props 
-=======
-     * @param {string | number[]} rawValue
->>>>>>> 2c0b0c90
      */
     static cleanConstructorArg(props) {
         if (Array.isArray(props)) {
@@ -566,11 +550,7 @@
     }
 
     /**
-<<<<<<< HEAD
      * @param {ExpandAlias<ByteArrayProps>} props 
-=======
-     * @param {string | number[]} rawValue
->>>>>>> 2c0b0c90
      */
     constructor(props) {
         super();
@@ -1025,11 +1005,7 @@
 	#bytes;
 
 	/**
-<<<<<<< HEAD
 	 * @param {HashProps} props 
-=======
-	 * @param {string | number[]} rawValue
->>>>>>> 2c0b0c90
 	 * @returns {number[]}
 	 */
 	static cleanConstructorArg(props) {
@@ -1041,11 +1017,7 @@
 	}
 
 	/**
-<<<<<<< HEAD
 	 * @param {ExpandAlias<HashProps>} props 
-=======
-	 * @param {number[]} bytes
->>>>>>> 2c0b0c90
 	 */
 	constructor(props) {
 		super();
@@ -1099,11 +1071,7 @@
 
 	/**
 	 * Might be needed for internal use
-<<<<<<< HEAD
 	 * @param {hexstring} str 
-=======
-	 * @param {string} str
->>>>>>> 2c0b0c90
 	 * @returns {Hash}
 	 */
 	static fromHex(str) {
@@ -1151,7 +1119,6 @@
 	}
 
 	/**
-<<<<<<< HEAD
 	 * @param {DatumHash | DatumHashProps} props 
 	 */
 	static fromProps(props) {
@@ -1160,9 +1127,6 @@
 
 	/**
 	 * @param {number[]} bytes 
-=======
-	 * @param {number[]} bytes
->>>>>>> 2c0b0c90
 	 * @returns {DatumHash}
 	 */
 	static fromCbor(bytes) {
@@ -1202,11 +1166,7 @@
 	#bytes;
 
 	/**
-<<<<<<< HEAD
 	 * @param {ExpandAlias<PubKeyProps>} props 
-=======
-	 * @param {string | number[]} rawValue
->>>>>>> 2c0b0c90
 	 */
 	constructor(props) {
 		super();
@@ -1312,11 +1272,7 @@
 export class PubKeyHash extends Hash {
 
 	/**
-<<<<<<< HEAD
 	 * @param {ExpandAlias<PubKeyHashProps>} props 
-=======
-	 * @param {string | number[]} rawValue
->>>>>>> 2c0b0c90
 	 */
 	constructor(props) {
 		const bytes = Hash.cleanConstructorArg(props);
@@ -1326,7 +1282,6 @@
 	}
 
 	/**
-<<<<<<< HEAD
 	 * @param {PubKeyHash | PubKeyHashProps} props 
 	 * @returns {PubKeyHash}
 	 */
@@ -1336,9 +1291,6 @@
 
 	/**
 	 * @param {number[]} bytes 
-=======
-	 * @param {number[]} bytes
->>>>>>> 2c0b0c90
 	 * @returns {PubKeyHash}
 	 */
 	static fromCbor(bytes) {
@@ -1400,7 +1352,6 @@
 
 export class MintingPolicyHash extends ScriptHash {
 	/**
-<<<<<<< HEAD
 	 * @param {MintingPolicyHash | MintingPolicyHashProps} props 
 	 * @returns {MintingPolicyHash}
 	 */
@@ -1410,9 +1361,6 @@
 
 	/**
 	 * @param {number[]} bytes 
-=======
-	 * @param {number[]} bytes
->>>>>>> 2c0b0c90
 	 * @returns {MintingPolicyHash}
 	 */
 	static fromCbor(bytes) {
@@ -1460,21 +1408,14 @@
 	/**
 	 * @param {ExpandAlias<StakeKeyHashProps>} props
 	 */
-<<<<<<< HEAD
 	constructor(props) {
 		const bytes = Hash.cleanConstructorArg(props);
 		
-=======
-	constructor(rawValue) {
-		const bytes = Hash.cleanConstructorArg(rawValue);
-
->>>>>>> 2c0b0c90
 		assert(bytes.length == 28, `expected 28 bytes for StakeKeyHash, got ${bytes.length}`);
 		super(bytes);
 	}
 
 	/**
-<<<<<<< HEAD
 	 * @param {StakeKeyHash | StakeKeyHashProps} props 
 	 */
 	static fromProps(props) {
@@ -1483,9 +1424,6 @@
 
 	/**
 	 * @param {number[]} bytes 
-=======
-	 * @param {number[]} bytes
->>>>>>> 2c0b0c90
 	 * @returns {StakeKeyHash}
 	 */
 	static fromCbor(bytes) {
@@ -1523,7 +1461,6 @@
 
 export class StakingValidatorHash extends ScriptHash {
 	/**
-<<<<<<< HEAD
 	 * @param {StakingValidatorHash | StakingValidatorHashProps} props 
 	 * @returns {StakingValidatorHash}
 	 */
@@ -1533,9 +1470,6 @@
 
 	/**
 	 * @param {number[]} bytes 
-=======
-	 * @param {number[]} bytes
->>>>>>> 2c0b0c90
 	 * @returns {StakingValidatorHash}
 	 */
 	static fromCbor(bytes) {
@@ -1573,7 +1507,6 @@
 
 export class ValidatorHash extends ScriptHash {
 	/**
-<<<<<<< HEAD
 	 * @param {ValidatorHash | ValidatorHashProps} props 
 	 * @returns {ValidatorHash}
 	 */
@@ -1583,9 +1516,6 @@
 
 	/**
 	 * @param {number[]} bytes 
-=======
-	 * @param {number[]} bytes
->>>>>>> 2c0b0c90
 	 * @returns {ValidatorHash}
 	 */
 	static fromCbor(bytes) {
@@ -1626,11 +1556,7 @@
  */
 export class TxId extends Hash {
 	/**
-<<<<<<< HEAD
 	 * @param {ExpandAlias<TxIdProps>} props 
-=======
-	 * @param {string | number[]} rawValue
->>>>>>> 2c0b0c90
 	 */
 	constructor(props) {
         const bytes = Hash.cleanConstructorArg(props);
@@ -1682,11 +1608,7 @@
     }
 
 	/**
-<<<<<<< HEAD
 	 * @param {hexstring} str 
-=======
-	 * @param {string} str
->>>>>>> 2c0b0c90
 	 * @returns {TxId}
 	 */
 	static fromHex(str) {
@@ -2229,18 +2151,9 @@
 	 * @param {AssetClassProps} props
 	 * @returns {[MintingPolicyHash | MintingPolicyHashProps, ByteArray | ByteArrayProps]}
 	 */
-<<<<<<< HEAD
 	static cleanConstructorArgs(props) {
 		if (typeof props == "string") {
 			const fields = props.split(".")
-=======
-	static cleanConstructorArgs(args) {
-		if (args.length == 1) {
-			const arg = args[0];
-
-			if (typeof arg == "string") {
-				const fields = arg.split(".")
->>>>>>> 2c0b0c90
 
 			assert(fields.length == 2, "expected '.' in hex encoded AssetClass");
 
@@ -2255,13 +2168,7 @@
 	}
 
 	/**
-<<<<<<< HEAD
-	 * 
 	 * @param {ExpandAlias<AssetClassProps>} props
-=======
-	 *
-	 * @param {any[]} args
->>>>>>> 2c0b0c90
 	 */
 	constructor(props) {
 		super();
@@ -2404,12 +2311,8 @@
 	#assets;
 
 	/**
-<<<<<<< HEAD
 	 * Also normalizes the assets
 	 * @param {AssetsProps} props
-=======
-	 * @param {[MintingPolicyHash | number[] | string, [number[] | string, bigint | number][]][]} assets
->>>>>>> 2c0b0c90
 	 */
 	constructor(props = []) {
 		super();
@@ -2499,13 +2402,8 @@
 	}
 
 	/**
-<<<<<<< HEAD
 	 * @param {MintingPolicyHash | MintingPolicyHashProps} mph
 	 * @param {ByteArray | ByteArrayProps} tokenName 
-=======
-	 * @param {MintingPolicyHash} mph
-	 * @param {number[]} tokenName
->>>>>>> 2c0b0c90
 	 * @returns {boolean}
 	 */
 	has(mph, tokenName) {
@@ -2522,13 +2420,8 @@
 	}
 
 	/**
-<<<<<<< HEAD
 	 * @param {MintingPolicyHash | MintingPolicyHashProps} mph
 	 * @param {ByteArray | ByteArrayProps} tokenName 
-=======
-	 * @param {MintingPolicyHash} mph
-	 * @param {number[]} tokenName
->>>>>>> 2c0b0c90
 	 * @returns {bigint}
 	 */
 	get(mph, tokenName) {
@@ -2607,15 +2500,9 @@
 
 	/**
 	 * Mutates 'this'
-<<<<<<< HEAD
 	 * @param {MintingPolicyHash | MintingPolicyHashProps} mph
 	 * @param {ByteArray | ByteArrayProps} tokenName 
 	 * @param {HInt | HIntProps} qty
-=======
-	 * @param {MintingPolicyHash} mph
-	 * @param {number[]} tokenName
-	 * @param {bigint} quantity
->>>>>>> 2c0b0c90
 	 */
 	addComponent(mph, tokenName, qty) {
 		const mph_ = MintingPolicyHash.fromProps(mph);
@@ -2683,11 +2570,7 @@
 	}
 
 	/**
-<<<<<<< HEAD
 	 * @param {HInt | HIntProps} scalar 
-=======
-	 * @param {bigint} scalar
->>>>>>> 2c0b0c90
 	 * @returns {Assets}
 	 */
 	mul(scalar) {
@@ -2975,15 +2858,9 @@
 	#assets;
 
 	/**
-<<<<<<< HEAD
-	 * 
 	 * @param {ValueProps} props 
 	 * @param {null | Assets | AssetsProps} maybeAssets 
 	 * @returns {[HInt | HIntProps, Assets | AssetsProps]}
-=======
-	 * @param {bigint} lovelace
-	 * @param {Assets} assets
->>>>>>> 2c0b0c90
 	 */
 	static cleanConstructorArgs(props, maybeAssets) {
 		if (Array.isArray(props)) {
@@ -3008,15 +2885,8 @@
 	}
 
 	/**
-<<<<<<< HEAD
 	 * @param {ValueProps} props 
 	 * @param {null | Assets | AssetsProps} assets 
-=======
-	 * @param {MintingPolicyHash} mph
-	 * @param {number[]} tokenName
-	 * @param {bigint} quantity
-	 * @returns {Value}
->>>>>>> 2c0b0c90
 	 */
 	constructor(props = 0n, assets = null) {
 		super();
@@ -3161,11 +3031,7 @@
 	}
 
 	/**
-<<<<<<< HEAD
 	 * @param {HInt | HIntProps} scalar 
-=======
-	 * @param {bigint} scalar
->>>>>>> 2c0b0c90
 	 * @returns {Value}
 	 */
 	mul(scalar) {
@@ -3232,13 +3098,8 @@
 	_toUplcData(isInScriptContext = false) {
 		let map = this.#assets._toUplcData();
 
-<<<<<<< HEAD
 		if (this.#lovelace.neq(0n) || isInScriptContext) {
 			const inner = map.map; 
-=======
-		if (this.#lovelace != 0n || isInScriptContext) {
-			let inner = map.map;
->>>>>>> 2c0b0c90
 
 			inner.unshift([
 				new ByteArrayData([]),
@@ -3271,13 +3132,8 @@
 
 			if (mphBytes.length == 0) {
 				//lovelace
-<<<<<<< HEAD
 				assert(innerMap.length == 1 && innerMap[0][0].bytes.length == 0); 
 				sum = sum.add(new Value({lovelace: innerMap[0][1].int}));
-=======
-				assert(innerMap.length == 1 && innerMap[0][0].bytes.length == 0);
-				sum = sum.add(new Value(innerMap[0][1].int));
->>>>>>> 2c0b0c90
 			} else {
 				// other assets
 				let mph = new MintingPolicyHash(mphBytes);
